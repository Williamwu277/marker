--- conflicted
+++ resolved
@@ -35,13 +35,10 @@
                 "uploaded_at": "date_uploaded",
                 "temp_path": "path_to_temp_file",  # Only for pdfs and videos
                 "text_summary": "full_text" or "video_summary", 
-<<<<<<< HEAD
-                "pages": [
-=======
                 "file_usage": "notes" or "worksheet" or "video",
                 "video_bytes"(?): "video_bytes",
                 "pages"(?): [
->>>>>>> 33ec9e5c
+                "pages": [
                     {
                         "image": "base64_encoded_image",
                         "dimensions": (width, height),
