from dotenv import load_dotenv
import os
from flask import Flask, request, jsonify
from flask_cors import CORS
from utils.parser import Parser
from services.gemini_service import GeminiService
from services.embedding.chunking import NoteClusterer
from services.embedding.faiss_longchain_indexing import FAISS_INDEX as FAISSIndexer
from services.embedding.twelvelabs_embedding import TwelveLabsEmbeddings
from services.embedding.video_summary import VideoSummarizer

# Load environment variables
load_dotenv(override=True)

app = Flask(__name__)
CORS(app)  # Enable CORS for all routes
gemini = GeminiService()

# Initialize the PDF parser
file_parser = Parser(gemini)

ALLOWED_EXTENSIONS = {'pdf', 'png'}

# Initialize text chunker and FAISS indexer
text_chunker = NoteClusterer()
faiss_index = FAISSIndexer()
embedder = TwelveLabsEmbeddings()
video_summarizer = VideoSummarizer(api_key=os.environ.get("TWELVE_LABS_API"))

def get_file_extension(filename):
    if '.' not in filename:
        raise ValueError(f"Invalid file extension type: {filename}")
    return filename.rsplit('.', 1)[1].lower()

def allowed_file(filename):
    return get_file_extension(filename) in ALLOWED_EXTENSIONS

def is_video_file(filename):
    video_extensions = {'mp4'}
    return get_file_extension(filename) in video_extensions

@app.route('/upload_file', methods=['POST'])
def upload_file():
    """
    Endpoint to upload and process a PDF or PNG file
    Expects: multipart/form-data with 'file' and 'file_name' fields
    Returns: JSON response with success status, message, and generated ID
    """
    try:
        # Check if file is present in request
        if 'file' not in request.files:
            return jsonify({'error': 'No file provided'}), 400
        
        file = request.files['file']
        file_name = request.form.get('file_name')
        file_usage = request.form.get('file_usage')
        
        # Validate inputs
        if file.filename == '':
            return jsonify({'error': 'No file selected'}), 400

        if not file_usage or file_usage != "worksheet":
            return jsonify({'error': 'File usage needs to be "worksheet"'}), 400
        
        if not file_name:
            return jsonify({'error': 'File name is required'}), 400
        
        if not allowed_file(file.filename):
            return jsonify({'error': 'Invalid file type. Only PDF and PNG files are allowed'}), 400
        
        # Read file bytes
        file_bytes = file.read()
        
        # Process the PDF or PNG using the worksheet_parsing module
        file_id = None
        file_extension = get_file_extension(file_name)
        if file_extension == 'pdf':
            file_id = file_parser.upload_pdf(file_bytes, file_name, file_usage)
        elif file_extension == 'png':
            file_id = file_parser.upload_png(file_bytes, file_name, file_usage)
        
        return jsonify({
            'success': True,
            'message': f'PDF "{file_name}" uploaded and processed successfully',
            'file_name': file_name,
            'file_id': file_id
        }), 200
        
    except ValueError as e:
        return jsonify({'error': str(e)}), 400
    except Exception as e:
        return jsonify({'error': f'An error occurred: {str(e)}'}), 500

@app.route('/get_file', methods=['POST'])
def get_file():
    """
    Endpoint to retrieve processed PDF or PNG data
    Expects: JSON body with 'file_id' field
    Returns: JSON response with file data or error message
    """
    try:
        # Get PDF ID from request body
        data = request.get_json()
        if not data or 'file_id' not in data:
            return jsonify({'error': 'File ID is required in request body'}), 400
        
        file_id = data['file_id']
        
        # Get the PDF data using the worksheet_parsing module
        file_data = file_parser.get_file(file_id)
        
        return jsonify({
            'success': True,
            'file_id': file_id,
            'file_name': file_data['file_name'],
            'file_type': file_data['file_type'],
            'size': f'{round(file_data['size'] / 1024 / 1024, 2)} MB',
            'uploaded_at': file_data['uploaded_at'],
            'data': file_data['pages']
        }), 200
        
    except ValueError as e:
        return jsonify({'error': str(e)}), 404
    except Exception as e:
        return jsonify({'error': f'An error occurred: {str(e)}'}), 500

@app.route('/upload_notes', methods=['POST'])
def upload_notes():
    """
    Endpoint to upload a PDF and return extracted info as JSON.
    Expects: multipart/form-data with 'file' and 'file_name'
    Returns: JSON response with extracted info
    """
    try:
        if 'file' not in request.files:
            return jsonify({'error': 'No file provided'}), 400
        
        file = request.files['file']
        file_name = request.form.get('file_name')
        file_usage = request.form.get('file_usage')

        if file.filename == '':
            return jsonify({'error': 'No file selected'}), 400

        if not file_usage or file_usage != "notes":
            return jsonify({'error': 'File usage needs to be "notes"'}), 400

        if not file_name:
            return jsonify({'error': 'File name is required'}), 400

        if get_file_extension(file.filename) != 'pdf':
            return jsonify({'error': 'Only PDF files are allowed'}), 400

        file_bytes = file.read()

        # Use your Parser to extract the info you want
        file_id = file_parser.upload_pdf(file_bytes, file_name, file_usage)
        file_path = file_parser.data[file_id]['temp_path']

        # CHUNK
        chunks = text_chunker.process_pdf(file_path=file_path)
        
        full_text = ""
        for chunk in chunks:
            full_text += chunk['page_text'] + " "
        faiss_index.add_text_chunks_to_index(chunks=chunks, file_path=file_path)
        file_data = file_parser.get_file(file_id)

        return jsonify({
            'success': True,
            'file_id': file_id,
            'file_name': file_data['file_name'],
            'file_type': file_data['file_type'],
            'size': f'{file_data['size'] / 1024 / 1024} MB',
            'uploaded_at': file_data['uploaded_at'],
            'data': file_data['pages'],
            'text_summary': full_text,
            'file_usage': file_data['file_usage']
        }), 200

    except Exception as e:
        return jsonify({'error': f'An error occurred: {str(e)}'}), 500

@app.route('/upload_video', methods=['POST'])
def upload_video():
    """
    Endpoint to upload a .mp4 video and store metadata.
    Expects: multipart/form-data with 'file' and 'file_name'
    Returns: JSON response with success status and file info
    """
    try:
        if 'file' not in request.files:
            return jsonify({'error': 'No file provided'}), 400

        file = request.files['file']
        file_name = request.form.get('file_name')
        file_usage = request.form.get('file_usage')

        if file.filename == '':
            return jsonify({'error': 'No file selected'}), 400
        
        if not file_usage or file_usage != "video":
            return jsonify({'error': 'File usage needs to be "video"'}), 400

        if not file_name:
            return jsonify({'error': 'File name is required'}), 400

        if get_file_extension(file.filename) != 'mp4':
            return jsonify({'error': 'Only MP4 video files are allowed'}), 400

        file_bytes = file.read()

        # Store using parser
        file_id = file_parser.upload_video(file_bytes, file_name, file_usage)
        file_data = file_parser.get_file(file_id)
        file_path = file_data['temp_path']

        # CHUNK
        doc_name = faiss_index.get_video_name(file_path=file_path)
        chunk_embeddings = embedder.embed_video(video=file_path)
        faiss_index.add_video_chunks_to_index(chunk_embeddings, file_path)

        # Summarize video
        video_summary_id = video_summarizer.create_task(file_path)
        video_summary_id.wait_until_ready()
        video_summary = video_summarizer.summarize_video(video_summary_id)

        return jsonify({
            'success': True,
            'file_id': file_id,
            'file_name': file_data['file_name'],
            'file_type': file_data['file_type'],
            'size': f'{file_data['size'] / 1024 / 1024} MB',
            'uploaded_at': file_data['uploaded_at'],
<<<<<<< HEAD
            'data': file_data['pages'],
            'file_usage': file_data['file_usage']
=======
            'data': file_data['pages']  # Usually empty for videos
            'video_summary': video_summary
>>>>>>> 842d8757
        }), 200

    except Exception as e:
        return jsonify({'error': f'An error occurred: {str(e)}'}), 500

@app.route('/get_all_files', methods=['GET'])
def get_all_files():
    """
    Endpoint to retrieve all files in the database
    Returns: JSON response with list of files
    """ 
    try:
        files = file_parser.get_all_files()

        files = [
            {
                'id': file['id'],
                'name': file['file_name'],
                'type': 'video' if file['file_type'] == 'video' else 'pdf' if file['file_type'] == 'pdf' else 'png',
                'size': f'{round(file['size'] / 1024 / 1024, 2)} MB',
                'uploadedAt': file['uploaded_at'],
                'thumbnail': None,
                'file_usage': file['file_usage']
            }
            for file in files
        ]

        print(*files)
        print(*files)

        return jsonify({
            'success': True,
            'files': files
        }), 200

    except Exception as e:
        return jsonify({'error': f'An error occurred: {str(e)}'}), 500

@app.route('/generate_practice_questions/<file_id>', methods=['POST'])
def generate_practice_questions(file_id):
    """
    Generate practice questions from parsed file content using text summary
    Args:
        file_id: ID of the parsed file
    Returns:
        JSON response with status and file paths
    """
    try:
        # Get file data from parser
        file_data = file_parser.get_file(file_id)
        if not file_data:
            return jsonify({'error': 'File not found'}), 404

        # Get text summary directly
        text_summary = file_data['text_summary']
        if not text_summary:
            return jsonify({'error': 'No text content found in file'}), 400
        
        # Generate practice questions
        gemini.generate_practice_questions(text_summary)
        
        return jsonify({
            'success': True,
            'message': 'Practice questions generated successfully',
            'worksheet_path': 'backend/output/worksheet.pdf',
            'answer_key_path': 'backend/output/answer_key.pdf'
        }), 200
        
    except Exception as e:
        return jsonify({'error': f'Error generating practice questions: {str(e)}'}), 500

@app.route('/generate_notes/<file_id>', methods=['POST'])
def generate_notes(file_id):
    """
    Generate study notes from parsed file content using text summary
    Args:
        file_id: ID of the parsed file
    Returns:
        JSON response with status and file path
    """
    try:
        # Get file data from parser
        file_data = file_parser.get_file(file_id)
        if not file_data:
            return jsonify({'error': 'File not found'}), 404

        # Get text summary directly
        text_summary = file_data['text_summary']
        if not text_summary:
            return jsonify({'error': 'No text content found in file'}), 400
        
        # Generate notes
        gemini.generate_notes(text_summary)
        
        return jsonify({
            'success': True,
            'message': 'Notes generated successfully',
            'notes_path': 'backend/output/notes.pdf'
        }), 200
        
    except Exception as e:
        return jsonify({'error': f'Error generating notes: {str(e)}'}), 500

if __name__ == '__main__':
    app.run(debug=True, host='0.0.0.0', port=5099)<|MERGE_RESOLUTION|>--- conflicted
+++ resolved
@@ -232,13 +232,9 @@
             'file_type': file_data['file_type'],
             'size': f'{file_data['size'] / 1024 / 1024} MB',
             'uploaded_at': file_data['uploaded_at'],
-<<<<<<< HEAD
             'data': file_data['pages'],
             'file_usage': file_data['file_usage']
-=======
-            'data': file_data['pages']  # Usually empty for videos
             'video_summary': video_summary
->>>>>>> 842d8757
         }), 200
 
     except Exception as e:
