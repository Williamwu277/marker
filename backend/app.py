import os
import traceback
from dotenv import load_dotenv
from flask import Flask, request, jsonify, Response
from flask_cors import CORS
from utils.parser import Parser
from services.gemini_service import GeminiService
from services.embedding.chunking import NoteClusterer
from backend.services.embedding.faiss_langchain_indexing import FAISS_INDEX as FAISSIndexer
from services.embedding.twelvelabs_embedding import TwelveLabsEmbeddings
from services.embedding.video_summary import VideoSummarizer
from services.embedding.video_summary import VideoSummarizer

# Load environment variables
load_dotenv(override=True)
# Load environment variables
load_dotenv(override=True)

app = Flask(__name__)
CORS(app)  # Enable CORS for all routes
gemini = GeminiService()
gemini = GeminiService()

# Initialize the PDF parser
file_parser = Parser(gemini.client)

# Bounding box chunks filter name
filter_name = 'bounding_block_name'

ALLOWED_EXTENSIONS = {'pdf', 'png'}

# Initialize text chunker and FAISS indexer
text_chunker = NoteClusterer()
faiss_index = FAISSIndexer()
embedder = TwelveLabsEmbeddings()
video_summarizer = VideoSummarizer(api_key=os.environ.get("TWELVE_LABS_API"))
video_summarizer = VideoSummarizer(api_key=os.environ.get("TWELVE_LABS_API"))

def get_file_extension(filename):
    if '.' not in filename:
        raise ValueError(f"Invalid file extension type: {filename}")
    return filename.rsplit('.', 1)[1].lower()

def allowed_file(filename):
    return get_file_extension(filename) in ALLOWED_EXTENSIONS

def is_video_file(filename):
    video_extensions = {'mp4'}
    return get_file_extension(filename) in video_extensions

@app.route('/upload_file', methods=['POST'])
def upload_file():
    """
    Endpoint to upload and process a PDF or PNG file
    Expects: multipart/form-data with 'file' and 'file_name' fields
    Returns: JSON response with success status, message, and generated ID
    """
    try:
        # Check if file is present in request
        if 'file' not in request.files:
            return jsonify({'error': 'No file provided'}), 400
        
        file = request.files['file']
        file_name = request.form.get('file_name')
        file_usage = request.form.get('file_usage')
        
        # Validate inputs
        if file.filename == '':
            return jsonify({'error': 'No file selected'}), 400

        if not file_usage or file_usage != "worksheet":
            return jsonify({'error': 'File usage needs to be "worksheet"'}), 400
        
        if not file_name:
            return jsonify({'error': 'File name is required'}), 400
        
        if not allowed_file(file.filename):
            return jsonify({'error': 'Invalid file type. Only PDF and PNG files are allowed'}), 400
        
        # Read file bytes
        file_bytes = file.read()
        
        # Process the PDF or PNG using the worksheet_parsing module
        file_id = None
        file_extension = get_file_extension(file_name)
        if file_extension == 'pdf':
            file_id = file_parser.upload_pdf(file_bytes, file_name, file_usage)
        elif file_extension == 'png':
            file_id = file_parser.upload_png(file_bytes, file_name, file_usage)
        
        return jsonify({
            'success': True,
            'message': f'PDF "{file_name}" uploaded and processed successfully',
            'file_name': file_name,
            'file_id': file_id
        }), 200
        
    except ValueError as e:
        return jsonify({'error': str(e)}), 400
    except Exception as e:
        return jsonify({'error': f'An error occurred: {str(e)}'}), 500

@app.route('/get_file', methods=['POST'])
def get_file():
    """
    Endpoint to retrieve processed PDF or PNG data
    Expects: JSON body with 'file_id' field
    Returns: JSON response with file data or error message
    """
    try:
        # Get PDF ID from request body
        data = request.get_json()
        if not data or 'file_id' not in data:
            return jsonify({'error': 'File ID is required in request body'}), 400
        
        file_id = data['file_id']
        
        # Get the PDF data using the worksheet_parsing module
        file_data = file_parser.get_file(file_id)
        
        return jsonify({
            'success': True,
            'file_id': file_id,
            'file_name': file_data['file_name'],
            'file_type': file_data['file_type'],
            'size': f'{round(file_data["size"] / 1024 / 1024, 2)} MB',
            'uploaded_at': file_data['uploaded_at'],
            'data': file_data['pages'],
        }), 200
        
    except ValueError as e:
        return jsonify({'error': str(e)}), 404
    except Exception as e:
        traceback.print_exc()
        return jsonify({'error': f'An error occurred: {str(e)}'}), 500

@app.route('/upload_notes', methods=['POST'])
def upload_notes():
    """
    Endpoint to upload a PDF and return extracted info as JSON.
    Expects: multipart/form-data with 'file' and 'file_name'
    Returns: JSON response with extracted info
    """
    try:
        if 'file' not in request.files:
            return jsonify({'error': 'No file provided'}), 400
        
        file = request.files['file']
        file_name = request.form.get('file_name')
        file_usage = request.form.get('file_usage')

        if file.filename == '':
            return jsonify({'error': 'No file selected'}), 400

        if not file_usage or file_usage != "notes":
            return jsonify({'error': 'File usage needs to be "notes"'}), 400

        if not file_name:
            return jsonify({'error': 'File name is required'}), 400

        if get_file_extension(file.filename) != 'pdf':
            return jsonify({'error': 'Only PDF files are allowed'}), 400

        file_bytes = file.read()

        # Use your Parser to extract the info you want
        file_id = file_parser.upload_pdf(file_bytes, file_name, file_usage)
        file_path = file_parser.data[file_id]['temp_path']

        chunks = text_chunker.process_pdf(file_path=file_path)

        # create bounded box chunks 
        file_parser.create_blocked_embeddings(file_blocks=chunks, filtered_name=filter_name)
        
        full_text = ""
        for chunk in chunks:
            full_text += chunk['page_text'] + " "
        faiss_index.add_text_chunks_to_index(chunks=chunks)
        file_data = file_parser.get_file(file_id)

        return jsonify({
            'success': True,
            'file_id': file_id,
            'file_name': file_data['file_name'],
            'file_type': file_data['file_type'],
            'size': f'{file_data["size"] / 1024 / 1024} MB',
            'uploaded_at': file_data['uploaded_at'],
            'data': file_data['pages'],
            'text_summary': full_text,
            'file_usage': file_data['file_usage'],
        }), 200

    except Exception as e:
        return jsonify({'error': f'An error occurred: {str(e)}'}), 500

@app.route('/upload_video', methods=['POST'])
def upload_video():
    """
    Endpoint to upload a .mp4 video and store metadata.
    Expects: multipart/form-data with 'file' and 'file_name'
    Returns: JSON response with success status and file info
    """
    try:
        if 'file' not in request.files:
            return jsonify({'error': 'No file provided'}), 400

        file = request.files['file']
        file_name = request.form.get('file_name')
        file_usage = request.form.get('file_usage')

        if file.filename == '':
            return jsonify({'error': 'No file selected'}), 400
        
        if not file_usage or file_usage != "video":
            return jsonify({'error': 'File usage needs to be "video"'}), 400

        if not file_name:
            return jsonify({'error': 'File name is required'}), 400

        if get_file_extension(file.filename) != 'mp4':
            return jsonify({'error': 'Only MP4 video files are allowed'}), 400

        file_bytes = file.read()

        # Store using parser
        file_id = file_parser.upload_video(file_bytes, file_name, file_usage)
        file_data = file_parser.get_file(file_id)
        file_path = file_data['temp_path']

        # CHUNK
        doc_name = faiss_index.get_video_name(file_path=file_path)
        chunk_embeddings = embedder.embed_video(video=file_path)
        faiss_index.add_video_chunks_to_index(chunk_embeddings, file_path)

        # Summarize video
        video_summary_id = video_summarizer.create_task(file_path)
        video_summary_id.wait_until_ready()
        video_summary = video_summarizer.summarize_video(video_summary_id)


        return jsonify({
            'success': True,
            'file_id': file_id,
            'file_name': file_data['file_name'],
            'file_type': file_data['file_type'],
            'size': f'{file_data["size"] / 1024 / 1024} MB',
            'uploaded_at': file_data['uploaded_at'],
            'data': file_data['pages'],
            'file_usage': file_data['file_usage'],
            'video_summary': video_summary,
        }), 200

    except Exception as e:
        traceback.print_exc()
        return jsonify({'error': f'An error occurred: {str(e)}'}), 500

@app.route('/get_all_files', methods=['GET'])
def get_all_files():
    """
    Endpoint to retrieve all files in the database
    Returns: JSON response with list of files
    """ 
    try:
        files = file_parser.get_all_files()

        files = [
            {
                'id': file['id'],
                'name': file['file_name'],
                'type': 'video' if file['file_type'] == 'video' else 'pdf' if file['file_type'] == 'pdf' else 'png',
                'size': f'{round(file["size"] / 1024 / 1024, 2)} MB',
                'uploadedAt': file['uploaded_at'],
                'thumbnail': None,
                'file_usage': file['file_usage']
            }
            for file in files
        ]

        print(*files)
        print(*files)

        return jsonify({
            'success': True,
            'files': files
        }), 200

    except Exception as e:
        return jsonify({'error': f'An error occurred: {str(e)}'}), 500

@app.route('/generate_practice_questions/<file_id>', methods=['POST'])
def generate_practice_questions(file_id):
    """
    Generate practice questions from parsed file content using text summary
    Args:
        file_id: ID of the parsed file
    Returns:
        JSON response with status and file paths
    """
    try:
        # Get file data from parser
        file_data = file_parser.get_file(file_id)
        if not file_data:
            return jsonify({'error': 'File not found'}), 404

        # Get text summary directly
        text_summary = file_data['text_summary']
        if not text_summary:
            return jsonify({'error': 'No text content found in file'}), 400
        
        # Generate practice questions
        gemini.generate_practice_questions(text_summary)
        
        return jsonify({
            'success': True,
            'message': 'Practice questions generated successfully',
            'worksheet_path': 'backend/output/worksheet.pdf',
            'answer_key_path': 'backend/output/answer_key.pdf'
        }), 200
        
    except Exception as e:
        return jsonify({'error': f'Error generating practice questions: {str(e)}'}), 500

@app.route('/generate_notes/<file_id>', methods=['POST'])
def generate_notes(file_id):
    """
    Generate study notes from parsed file content using text summary
    Args:
        file_id: ID of the parsed file
    Returns:
        JSON response with status and file path
    """
    try:
        # Get file data from parser
        file_data = file_parser.get_file(file_id)
        if not file_data:
            return jsonify({'error': 'File not found'}), 404

        # Get text summary directly
        text_summary = file_data['text_summary']
        if not text_summary:
            return jsonify({'error': 'No text content found in file'}), 400
        
        # Generate notes
        gemini.generate_notes(text_summary)
        
        return jsonify({
            'success': True,
            'message': 'Notes generated successfully',
            'notes_path': 'backend/output/notes.pdf'
        }), 200
        
    except Exception as e:
        return jsonify({'error': f'Error generating notes: {str(e)}'}), 500

<<<<<<< HEAD
@app.route('/generate_practice_questions/<file_id>', methods=['POST'])
def generate_practice_questions(file_id):
    """
    Generate practice questions from parsed file content using text summary
    Args:
        file_id: ID of the parsed file
    Returns:
        JSON response with status and file paths
    """
    try:
        # Get file data from parser
        file_data = file_parser.get_file(file_id)
        if not file_data:
            return jsonify({'error': 'File not found'}), 404

        # Get text summary directly
        text_summary = file_data['text_summary']
        if not text_summary:
            return jsonify({'error': 'No text content found in file'}), 400
        
        # Generate practice questions
        gemini.generate_practice_questions(text_summary)
        
        return jsonify({
            'success': True,
            'message': 'Practice questions generated successfully',
            'worksheet_path': 'backend/output/worksheet.pdf',
            'answer_key_path': 'backend/output/answer_key.pdf'
        }), 200
        
    except Exception as e:
        return jsonify({'error': f'Error generating practice questions: {str(e)}'}), 500

@app.route('/generate_notes/<file_id>', methods=['POST'])
def generate_notes(file_id):
    """
    Generate study notes from parsed file content using text summary
    Args:
        file_id: ID of the parsed file
    Returns:
        JSON response with status and file path
    """
    try:
        # Get file data from parser
        file_data = file_parser.get_file(file_id)
        if not file_data:
            return jsonify({'error': 'File not found'}), 404

        # Get text summary directly
        text_summary = file_data['text_summary']
        if not text_summary:
            return jsonify({'error': 'No text content found in file'}), 400
        
        # Generate notes
        gemini.generate_notes(text_summary)
        
        return jsonify({
            'success': True,
            'message': 'Notes generated successfully',
            'notes_path': 'backend/output/notes.pdf'
        }), 200
        
    except Exception as e:
        return jsonify({'error': f'Error generating notes: {str(e)}'}), 500

@app.route("/search_embeddings", methods=['POST'])
def search_embeddings():
    """Returns a json file that contains "results" which is linked to a list that contains dictionaries with file_ids and bound_box/times."""
    try:
        data = request.get_json()
        query = data['query']
        file_id = data['file_id']
        file_data = file_parser.get_file(file_id)
        file_name = file_data['file_name']

        documents = faiss_index.search(query=query, file_name=file_name)
        data = [] 
        for document in documents:
            for key in file_parser.data.keys():
                if file_parser.data[key]["file_name"] == document.metadata["document_name"]:
                    document_id = key
                    break
                
            if document.metadata['type'] != 'video':
                document.metadata['bound_box'] = file_parser.find_bounding_box(filtered_name=filter_name, similar_result=document)
                data.append({"file_id": document_id, "bound_box": document.metadata["bound_box"]})
            else:
                data.append({"file_id": document_id, "start_time": document.metadata["start_time"], "end_time": document.metadata["end_time"]})

        return jsonify({"sucecss": True, "query": query, "results": data})
    except Exception as e:
        return jsonify({"eroor": e}), 500
        
=======
@app.route('/get_video_bytes', methods=['POST'])
def get_video_bytes():
    """
    Get the video bytes for a given file ID
    """
    try:
        data = request.get_json()
        if not data or 'file_id' not in data:
            return jsonify({'error': 'File ID is required in request body'}), 400
        
        file_id = data['file_id']
        file_data = file_parser.get_file(file_id)
        return Response(file_data['video_bytes'], mimetype='video/mp4'), 200
    except Exception as e:
        traceback.print_exc()
        return jsonify({'error': f'An error occurred: {str(e)}'}), 500

>>>>>>> 33ec9e5c

if __name__ == '__main__':
    app.run(debug=True, host='0.0.0.0', port=5099)<|MERGE_RESOLUTION|>--- conflicted
+++ resolved
@@ -22,7 +22,7 @@
 gemini = GeminiService()
 
 # Initialize the PDF parser
-file_parser = Parser(gemini.client)
+file_parser = Parser(gemini)
 
 # Bounding box chunks filter name
 filter_name = 'bounding_block_name'
@@ -352,7 +352,6 @@
     except Exception as e:
         return jsonify({'error': f'Error generating notes: {str(e)}'}), 500
 
-<<<<<<< HEAD
 @app.route('/generate_practice_questions/<file_id>', methods=['POST'])
 def generate_practice_questions(file_id):
     """
@@ -446,25 +445,6 @@
     except Exception as e:
         return jsonify({"eroor": e}), 500
         
-=======
-@app.route('/get_video_bytes', methods=['POST'])
-def get_video_bytes():
-    """
-    Get the video bytes for a given file ID
-    """
-    try:
-        data = request.get_json()
-        if not data or 'file_id' not in data:
-            return jsonify({'error': 'File ID is required in request body'}), 400
-        
-        file_id = data['file_id']
-        file_data = file_parser.get_file(file_id)
-        return Response(file_data['video_bytes'], mimetype='video/mp4'), 200
-    except Exception as e:
-        traceback.print_exc()
-        return jsonify({'error': f'An error occurred: {str(e)}'}), 500
-
->>>>>>> 33ec9e5c
 
 if __name__ == '__main__':
     app.run(debug=True, host='0.0.0.0', port=5099)