--- conflicted
+++ resolved
@@ -82,7 +82,9 @@
             throw new Error(errorData.error || 'Upload failed');
         }
 
-<<<<<<< HEAD
+        const uploadResult = await uploadResponse.json();
+        console.log('Upload successful:', uploadResult);
+
             // Add the file to the content list using the returned ID
             const newFile: ContentItem = {
                 id: uploadResult.file_id, // Use the returned file ID
@@ -92,20 +94,6 @@
                 uploadedAt: new Date().toISOString().split('T')[0],
                 thumbnail: file.type.includes('video') ? '📹' : '📄'
             };
-=======
-        const uploadResult = await uploadResponse.json();
-        console.log('Upload successful:', uploadResult);
->>>>>>> 53c9b179
-
-        // Build new content item
-        const newFile: ContentItem = {
-            id: uploadResult.file_id,
-            name: file.name,
-            type: uploadType === 'video' ? 'video' : file.type.includes('pdf') ? 'pdf' : 'png',
-            size: `${(file.size / 1024 / 1024).toFixed(1)} MB`,
-            uploadedAt: new Date().toISOString().split('T')[0],
-            thumbnail: uploadType === 'video' ? '📹' : '📄',
-        };
 
         setContent(prev => [newFile, ...prev]);
     } catch (error) {
